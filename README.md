# Scalding

Scalding is a Scala library that makes it easy to specify Hadoop MapReduce jobs. Scalding is built on top of [Cascading](http://www.cascading.org/), a Java library that abstracts away low-level Hadoop details. Scalding is comparable to [Pig](http://pig.apache.org/), but offers tight integration with Scala, bringing advantages of Scala to your MapReduce jobs.

Current version: 0.8.7

## Word Count

Hadoop is a distributed system for counting words. Here is how it's done in Scalding.

```scala
package com.twitter.scalding.examples

import com.twitter.scalding._

class WordCountJob(args : Args) extends Job(args) {
  TextLine( args("input") )
    .flatMap('line -> 'word) { line : String => tokenize(line) }
    .groupBy('word) { _.size }
    .write( Tsv( args("output") ) )

  // Split a piece of text into individual words.
  def tokenize(text : String) : Array[String] = {
    // Lowercase each word and remove punctuation.
    text.toLowerCase.replaceAll("[^a-zA-Z0-9\\s]", "").split("\\s+")
  }
}
```

Notice that the `tokenize` function, which is standard Scala, integrates naturally with the rest of the MapReduce job. This is a very powerful feature of Scalding. (Compare it to the use of UDFs in Pig.)

You can find more example code under [examples/](https://github.com/twitter/scalding/tree/master/scalding-core/src/main/scala/com/twitter/scalding/examples). If you're interested in comparing Scalding to other languages, see our [Rosetta Code page](https://github.com/twitter/scalding/wiki/Rosetta-Code), which has several MapReduce tasks in Scalding and other frameworks (e.g., Pig and Hadoop Streaming).

## Documentation and Getting Started

* [**Getting Started**](https://github.com/twitter/scalding/wiki/Getting-Started) page on the [Scalding Wiki](https://github.com/twitter/scalding/wiki)
* [**Runnable tutorials**](https://github.com/twitter/scalding/tree/master/tutorial) in the source.
* The API Reference, including many example Scalding snippets:
  * [Fields-based API Reference](https://github.com/twitter/scalding/wiki/Fields-based-API-Reference)
  * [Type-safe API Reference](https://github.com/twitter/scalding/wiki/Type-safe-api-reference)
* [Scalding Scaladocs](http://twitter.github.com/scalding) provide details beyond the API References
* The Matrix Library provides a way of working with key-attribute-value scalding pipes:
  * The [Introduction to Matrix Library](https://github.com/twitter/scalding/wiki/Introduction-to-Matrix-Library) contains an overview and a "getting started" example
  * The [Matrix API Reference](https://github.com/twitter/scalding/wiki/Matrix-API-Reference) contains the Matrix Library API reference with examples

## Building
0. Install [sbt 0.12.2](http://www.scala-sbt.org/release/docs/Getting-Started/Setup.html) (sorry, but the assembly plugin is sbt version dependent).
1. ```sbt update``` (takes 2 minutes or more)
2. ```sbt test```
3. ```sbt assembly``` (needed to make the jar used by the scald.rb script)

The test suite takes a while to run. When you're in sbt, here's a shortcut to run just one test:

```> test-only com.twitter.scalding.FileSourceTest```

Please refer to [FAQ page](https://github.com/twitter/scalding/wiki/Frequently-asked-questions#issues-with-sbt) if you encounter problems when using sbt.

We use [Travis CI](http://travis-ci.org/) to verify the build:
[![Build Status](https://secure.travis-ci.org/twitter/scalding.png)](http://travis-ci.org/twitter/scalding)

<<<<<<< HEAD
Scalding modules are available from maven central. 

The current groupid and version for all modules is, respectively, `"com.twitter"` and  `0.8.6`.

Current published artifacts are

* `scalding-core_2.9.2`
* `scalding-core_2.10`
* `scalding-args_2.9.2`
* `scalding-args_2.10`
* `scalding-date_2.9.2`
* `scalding-date_2.10`

The suffix denotes the scala version.
=======
The current version is 0.8.7 and is available from maven central: org="com.twitter", artifact="scalding_2.9.2".
>>>>>>> 37ba7b41

## Contact

Currently we are using the cascading-user mailing list for discussions:
<http://groups.google.com/group/cascading-user>

In the remote possibility that there exist bugs in this code, please report them to:
<https://github.com/twitter/scalding/issues>

Follow [@Scalding](http://twitter.com/scalding) on Twitter for updates.

## Authors:
* Avi Bryant <http://twitter.com/avibryant>
* Oscar Boykin <http://twitter.com/posco>
* Argyris Zymnis <http://twitter.com/argyris>

Thanks for assistance and contributions:

* Sam Ritchie <http://twitter.com/sritchie>
* Aaron Siegel: <http://twitter.com/asiegel>
* Brad Greenlee: <http://twitter.com/bgreenlee>
* Edwin Chen <http://twitter.com/edchedch>
* Arkajit Dey: <http://twitter.com/arkajit>
* Krishnan Raman: <http://twitter.com/dxbydt_jasq>
* Flavian Vasile <http://twitter.com/flavianv>
* Chris Wensel <http://twitter.com/cwensel>
* Ning Liang <http://twitter.com/ningliang>
* Dmitriy Ryaboy <http://twitter.com/squarecog>
<<<<<<< HEAD
* Dong Wang <http://twitter.com/dongwang218>
* Josh Attenberg <http://twitter.com/jattenberg>
=======
>>>>>>> 37ba7b41
* Kevin Lin <http://twitter.com/reconditesea>
* Dong Wang <http://twitter.com/dongwang218>

## License
Copyright 2013 Twitter, Inc.

Licensed under the Apache License, Version 2.0: http://www.apache.org/licenses/LICENSE-2.0<|MERGE_RESOLUTION|>--- conflicted
+++ resolved
@@ -58,10 +58,9 @@
 We use [Travis CI](http://travis-ci.org/) to verify the build:
 [![Build Status](https://secure.travis-ci.org/twitter/scalding.png)](http://travis-ci.org/twitter/scalding)
 
-<<<<<<< HEAD
 Scalding modules are available from maven central. 
 
-The current groupid and version for all modules is, respectively, `"com.twitter"` and  `0.8.6`.
+The current groupid and version for all modules is, respectively, `"com.twitter"` and  `0.8.7`.
 
 Current published artifacts are
 
@@ -73,9 +72,6 @@
 * `scalding-date_2.10`
 
 The suffix denotes the scala version.
-=======
-The current version is 0.8.7 and is available from maven central: org="com.twitter", artifact="scalding_2.9.2".
->>>>>>> 37ba7b41
 
 ## Contact
 
@@ -104,13 +100,9 @@
 * Chris Wensel <http://twitter.com/cwensel>
 * Ning Liang <http://twitter.com/ningliang>
 * Dmitriy Ryaboy <http://twitter.com/squarecog>
-<<<<<<< HEAD
 * Dong Wang <http://twitter.com/dongwang218>
+* Kevin Lin <http://twitter.com/reconditesea>
 * Josh Attenberg <http://twitter.com/jattenberg>
-=======
->>>>>>> 37ba7b41
-* Kevin Lin <http://twitter.com/reconditesea>
-* Dong Wang <http://twitter.com/dongwang218>
 
 ## License
 Copyright 2013 Twitter, Inc.
